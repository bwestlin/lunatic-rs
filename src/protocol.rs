--- conflicted
+++ resolved
@@ -372,11 +372,7 @@
                 let child = unsafe { Process::<ProtocolCapture<C>, S>::new(node_id, id) };
 
                 child.send(capture);
-<<<<<<< HEAD
-                Protocol::from_process_with_tag(child, tag)
-=======
                 Ok(Protocol::from_process(child, tag))
->>>>>>> 030effca
             }
             Err(err) => Err(err),
         }
